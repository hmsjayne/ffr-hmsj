--- conflicted
+++ resolved
@@ -225,16 +225,11 @@
         elif cmd == 0x30:
             npc_id = rom_data[addr + 3]
             sub_cmd = rom_data[addr + 2]
-<<<<<<< HEAD
-            if sub_cmd == 0x1:
-                action = "set_event"
-                extra = f" {hex(array.array('H', rom_data[addr + 4:addr + 6])[0])}"
-=======
+
             event_id = None
             if sub_cmd == 0x1:
                 action = "set_event"
                 event_id = array.array("H", rom_data[addr + 4:addr + 6])[0]
->>>>>>> ad54ea6d
             elif sub_cmd == 0x2:
                 action = "hide"
             elif sub_cmd == 0x4:
@@ -243,9 +238,6 @@
                 action = hex(sub_cmd)
                 event_id = array.array("H", rom_data[addr + 4:addr + 6])[0]
 
-<<<<<<< HEAD
-            cmd_str = f"update_npc {action}, {hex(npc_id)}{extra} :: {cmd_str}"
-=======
             if event_id is not None:
                 cmd_str = f"update_npc {action} {hex(npc_id)} {hex(event_id)} :: {cmd_str}"
             else:
@@ -253,7 +245,6 @@
         elif cmd == 0x36:
             event_id = array.array("H", rom_data[addr + 2:addr + 4])[0]
             cmd_str = f"remove_all {hex(event_id)} :: {cmd_str}"
->>>>>>> ad54ea6d
         elif cmd == 0x37:
             sub_cmd = rom_data[addr + 2]
             item_index = rom_data[addr + 3]
